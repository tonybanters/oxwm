--- conflicted
+++ resolved
@@ -53,43 +53,7 @@
     // You can cancel any in-progress keychord by pressing Escape.
 
     keybindings: [
-<<<<<<< HEAD
         // Basic keybindings (old format for backwards compatibility)
-        (modifiers: [Mod4], key: Return, action: Spawn, arg: "st"),
-        (modifiers: [Mod4], key: D, action: Spawn, arg: ["sh", "-c", "dmenu_run -l 10"]),
-        (modifiers: [Mod4], key: S, action: Spawn, arg: ["sh", "-c", "maim -s | xclip -selection clipboard -t image/png"]),
-        (modifiers: [Mod4], key: Q, action: KillClient),
-        (modifiers: [Mod4, Shift], key: F, action: ToggleFullScreen),
-        (modifiers: [Mod4, Shift], key: Space, action: ToggleFloating),
-        (modifiers: [Mod4], key: F, action: ChangeLayout, arg: "normie"),
-        (modifiers: [Mod4], key: C, action: ChangeLayout, arg: "tiling"),
-        (modifiers: [Mod1], key: N, action: CycleLayout),
-        (modifiers: [Mod4], key: A, action: ToggleGaps),
-        (modifiers: [Mod4, Shift], key: Q, action: Quit),
-        (modifiers: [Mod4, Shift], key: R, action: Restart),
-        (modifiers: [Mod4], key: J, action: FocusStack, arg: -1),
-        (modifiers: [Mod4], key: K, action: FocusStack, arg: 1),
-        (modifiers: [Mod4], key: Comma, action: FocusMonitor, arg: -1),
-        (modifiers: [Mod4], key: Period, action: FocusMonitor, arg: 1),
-        (modifiers: [Mod4], key: Key1, action: ViewTag, arg: 0),
-        (modifiers: [Mod4], key: Key2, action: ViewTag, arg: 1),
-        (modifiers: [Mod4], key: Key3, action: ViewTag, arg: 2),
-        (modifiers: [Mod4], key: Key4, action: ViewTag, arg: 3),
-        (modifiers: [Mod4], key: Key5, action: ViewTag, arg: 4),
-        (modifiers: [Mod4], key: Key6, action: ViewTag, arg: 5),
-        (modifiers: [Mod4], key: Key7, action: ViewTag, arg: 6),
-        (modifiers: [Mod4], key: Key8, action: ViewTag, arg: 7),
-        (modifiers: [Mod4], key: Key9, action: ViewTag, arg: 8),
-        (modifiers: [Mod4, Shift], key: Key1, action: MoveToTag, arg: 0),
-        (modifiers: [Mod4, Shift], key: Key2, action: MoveToTag, arg: 1),
-        (modifiers: [Mod4, Shift], key: Key3, action: MoveToTag, arg: 2),
-        (modifiers: [Mod4, Shift], key: Key4, action: MoveToTag, arg: 3),
-        (modifiers: [Mod4, Shift], key: Key5, action: MoveToTag, arg: 4),
-        (modifiers: [Mod4, Shift], key: Key6, action: MoveToTag, arg: 5),
-        (modifiers: [Mod4, Shift], key: Key7, action: MoveToTag, arg: 6),
-        (modifiers: [Mod4, Shift], key: Key8, action: MoveToTag, arg: 7),
-        (modifiers: [Mod4, Shift], key: Key9, action: MoveToTag, arg: 8),
-=======
         (modifiers: [$modkey], key: Return, action: Spawn, arg: $terminal),
         (modifiers: [$modkey], key: D, action: Spawn, arg: ["sh", "-c", "dmenu_run -l 10"]),
         (modifiers: [$modkey], key: S, action: Spawn, arg: ["sh", "-c", "maim -s | xclip -selection clipboard -t image/png"]),
@@ -124,7 +88,6 @@
         (modifiers: [$modkey, Shift], key: Key7, action: MoveToTag, arg: 6),
         (modifiers: [$modkey, Shift], key: Key8, action: MoveToTag, arg: 7),
         (modifiers: [$modkey, Shift], key: Key9, action: MoveToTag, arg: 8),
->>>>>>> 334f1e8d
 
         // Moving Windows
         (modifiers: [$modkey, Control], key: K, action: SmartMoveWin, arg: 0), // UP
@@ -133,30 +96,15 @@
         (modifiers: [$modkey, Control], key: L, action: SmartMoveWin, arg: 3), // RIGHT
 
         // Exchanging Clients
-<<<<<<< HEAD
-        (modifiers: [Mod4, Shift], key: K, action: ExchangeClient, arg: 0), // UP
-        (modifiers: [Mod4, Shift], key: J, action: ExchangeClient, arg: 1), // DOWN
-        (modifiers: [Mod4, Shift], key: H, action: ExchangeClient, arg: 2), // LEFT
-        (modifiers: [Mod4, Shift], key: L, action: ExchangeClient, arg: 3), // RIGHT
-
-        // Example keychord bindings (uncomment to use):
-        // Press Mod4+Space, then f to spawn firefox
-        // (keys: [(modifiers: [Mod4], key: Space), (modifiers: [], key: F)], action: Spawn, arg: "firefox"),
-
-        // Press Mod4+Space, then t to spawn terminal
-        // (keys: [(modifiers: [Mod4], key: Space), (modifiers: [], key: T)], action: Spawn, arg: "st"),
-
-        // Press Mod4+e, then e to spawn a text editor (same key twice)
-        // (keys: [(modifiers: [Mod4], key: E), (modifiers: [], key: E)], action: Spawn, arg: "nvim"),
-
-        // Press Mod4+x, then Shift+c to kill client (modifier on second key)
-        // (keys: [(modifiers: [Mod4], key: X), (modifiers: [Shift], key: C)], action: KillClient),
-=======
         (modifiers: [$modkey, Shift], key: K, action: ExchangeClient, arg: 0), // UP
         (modifiers: [$modkey, Shift], key: J, action: ExchangeClient, arg: 1), // DOWN
         (modifiers: [$modkey, Shift], key: H, action: ExchangeClient, arg: 2), // LEFT
         (modifiers: [$modkey, Shift], key: L, action: ExchangeClient, arg: 3), // RIGHT
->>>>>>> 334f1e8d
+
+        // Example keychord bindings (uncomment to use):
+        // KEYCHORDS
+        // Press Mod4+Space, then t to spawn terminal
+        (keys: [(modifiers: [Mod4], key: Space), (modifiers: [], key: T)], action: Spawn, arg: $terminal),
     ],
     
     status_blocks: [
