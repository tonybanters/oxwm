use crate::Config;
use crate::bar::Bar;
use crate::errors::WmError;
use crate::keyboard::{self, Arg, KeyAction, handlers};
use crate::layout::GapConfig;
use crate::layout::Layout;
use crate::layout::tiling::TilingLayout;
use std::collections::HashSet;
use x11rb::cursor::Handle as CursorHandle;

use x11rb::connection::Connection;
use x11rb::protocol::Event;
use x11rb::protocol::xproto::*;
use x11rb::rust_connection::RustConnection;

pub type TagMask = u32;
pub fn tag_mask(tag: usize) -> TagMask {
    1 << tag
}

pub struct WindowManager {
    config: Config,
    connection: RustConnection,
    screen_number: usize,
    root: Window,
    screen: Screen,
    windows: Vec<Window>,
    focused_window: Option<Window>,
    layout: Box<dyn Layout>,
    window_tags: std::collections::HashMap<Window, TagMask>,
    selected_tags: TagMask,
    gaps_enabled: bool,
    fullscreen_window: Option<Window>,
    floating_windows: HashSet<Window>,
    bar: Bar,
}

type WmResult<T> = Result<T, WmError>;

impl WindowManager {
    pub fn new(config: Config) -> WmResult<Self> {
        let (connection, screen_number) = x11rb::connect(None)?;
        let root = connection.setup().roots[screen_number].root;
        let screen = connection.setup().roots[screen_number].clone();

        let normal_cursor = CursorHandle::new(
            &connection,
            screen_number,
            &x11rb::resource_manager::new_from_default(&connection)?,
        )?
        .reply()?
        .load_cursor(&connection, "left_ptr")?;

        connection
            .change_window_attributes(
                root,
                &ChangeWindowAttributesAux::new()
                    .cursor(normal_cursor)
                    .event_mask(
                        EventMask::SUBSTRUCTURE_REDIRECT
                            | EventMask::SUBSTRUCTURE_NOTIFY
                            | EventMask::PROPERTY_CHANGE
                            | EventMask::KEY_PRESS
                            | EventMask::BUTTON_PRESS,
                    ),
            )?
            .check()?;

        connection.grab_button(
            false,
            root,
            EventMask::BUTTON_PRESS | EventMask::BUTTON_RELEASE,
            GrabMode::SYNC,
            GrabMode::ASYNC,
            x11rb::NONE,
            x11rb::NONE,
            ButtonIndex::M1,
            u16::from(config.modkey).into(),
        )?;

        connection.grab_button(
            false,
            root,
            EventMask::BUTTON_PRESS | EventMask::BUTTON_RELEASE,
            GrabMode::SYNC,
            GrabMode::ASYNC,
            x11rb::NONE,
            x11rb::NONE,
            ButtonIndex::M3,
            u16::from(config.modkey).into(),
        )?;

        let bar = Bar::new(&connection, &screen, screen_number, &config)?;

        let selected_tags = Self::get_saved_selected_tags(&connection, root, config.tags.len())?;
        let gaps_enabled = config.gaps_enabled;

        let mut window_manager = Self {
            config,
            connection,
            screen_number,
            root,
            screen,
            windows: Vec::new(),
            focused_window: None,
            layout: Box::new(TilingLayout),
            window_tags: std::collections::HashMap::new(),
            selected_tags,
            gaps_enabled,
            fullscreen_window: None,
            floating_windows: HashSet::new(),
            bar,
        };

        window_manager.scan_existing_windows()?;
        window_manager.update_bar()?;

        Ok(window_manager)
    }

    fn get_saved_selected_tags(
        connection: &RustConnection,
        root: Window,
        tag_count: usize,
    ) -> WmResult<TagMask> {
        let net_current_desktop = connection
            .intern_atom(false, b"_NET_CURRENT_DESKTOP")?
            .reply()?
            .atom;

        match connection
            .get_property(false, root, net_current_desktop, AtomEnum::CARDINAL, 0, 1)?
            .reply()
        {
            Ok(prop) if prop.value.len() >= 4 => {
                let desktop = u32::from_ne_bytes([
                    prop.value[0],
                    prop.value[1],
                    prop.value[2],
                    prop.value[3],
                ]);
                if desktop < tag_count as u32 {
                    let mask = tag_mask(desktop as usize);
                    return Ok(mask);
                }
            }
            Ok(_) => {}
            Err(e) => {
                eprintln!("No _NET_CURRENT_DESKTOP property ({})", e);
            }
        }
        Ok(tag_mask(0))
    }

    fn scan_existing_windows(&mut self) -> WmResult<()> {
        let tree = self.connection.query_tree(self.root)?.reply()?;
        let net_client_info = self
            .connection
            .intern_atom(false, b"_NET_CLIENT_INFO")?
            .reply()?
            .atom;

        let wm_state_atom = self
            .connection
            .intern_atom(false, b"WM_STATE")?
            .reply()?
            .atom;

        for &window in &tree.children {
            if window == self.bar.window() {
                continue;
            }

            let Ok(attrs) = self.connection.get_window_attributes(window)?.reply() else {
                continue;
            };

            if attrs.override_redirect {
                continue;
            }

            if attrs.map_state == MapState::VIEWABLE {
                let tag = self.get_saved_tag(window, net_client_info)?;
                self.windows.push(window);
                self.window_tags.insert(window, tag);
                continue;
            }

            if attrs.map_state == MapState::UNMAPPED {
                let has_wm_state = self
                    .connection
                    .get_property(false, window, wm_state_atom, AtomEnum::ANY, 0, 2)?
                    .reply()
                    .is_ok_and(|prop| !prop.value.is_empty());

                if !has_wm_state {
                    continue;
                }

                let has_wm_class = self
                    .connection
                    .get_property(false, window, AtomEnum::WM_CLASS, AtomEnum::STRING, 0, 1024)?
                    .reply()
                    .is_ok_and(|prop| !prop.value.is_empty());

                if has_wm_class {
                    let tag = self.get_saved_tag(window, net_client_info)?;
                    self.windows.push(window);
                    self.window_tags.insert(window, tag);
                }
            }
        }

        if let Some(&first) = self.windows.first() {
            self.set_focus(Some(first))?;
        }

        self.apply_layout()?;
        Ok(())
    }

    fn get_saved_tag(&self, window: Window, net_client_info: Atom) -> WmResult<TagMask> {
        match self
            .connection
            .get_property(false, window, net_client_info, AtomEnum::CARDINAL, 0, 2)?
            .reply()
        {
            Ok(prop) if prop.value.len() >= 4 => {
                let tags = u32::from_ne_bytes([
                    prop.value[0],
                    prop.value[1],
                    prop.value[2],
                    prop.value[3],
                ]);

                if tags != 0 && tags < (1 << self.config.tags.len()) {
                    return Ok(tags);
                }
            }
            Ok(_) => {}
            Err(e) => {
                eprintln!("No _NET_CLIENT_INFO property ({})", e);
            }
        }

        Ok(self.selected_tags)
    }

    fn save_client_tag(&self, window: Window, tag: TagMask) -> WmResult<()> {
        let net_client_info = self
            .connection
            .intern_atom(false, b"_NET_CLIENT_INFO")?
            .reply()?
            .atom;

        let bytes = tag.to_ne_bytes().to_vec();

        self.connection.change_property(
            PropMode::REPLACE,
            window,
            net_client_info,
            AtomEnum::CARDINAL,
            32,
            1,
            &bytes,
        )?;

        self.connection.flush()?;
        Ok(())
    }

    fn set_wm_state(&self, window: Window, state: u32) -> WmResult<()> {
        let wm_state_atom = self
            .connection
            .intern_atom(false, b"WM_STATE")?
            .reply()?
            .atom;

        let data = [state, 0u32];
        let bytes: Vec<u8> = data.iter().flat_map(|&v| v.to_ne_bytes()).collect();

        self.connection.change_property(
            PropMode::REPLACE,
            window,
            wm_state_atom,
            wm_state_atom,
            32,
            2,
            &bytes,
        )?;

        self.connection.flush()?;
        Ok(())
    }

    pub fn run(&mut self) -> WmResult<bool> {
        println!("oxwm started on display {}", self.screen_number);

        keyboard::setup_keybinds(&self.connection, self.root, &self.config.keybindings)?;
        self.update_bar()?;

        loop {
            self.bar.update_blocks();

            if let Ok(Some(event)) = self.connection.poll_for_event() {
                if let Some(should_restart) = self.handle_event(event)? {
                    return Ok(should_restart);
                }
            }

            if self.bar.needs_redraw() {
                self.update_bar()?;
            }

            std::thread::sleep(std::time::Duration::from_millis(10));
        }
    }

<<<<<<< HEAD
    fn toggle_floating(&mut self) -> Result<()> {
        if let Some(focused) = self.focused_window {
            if self.floating_windows.contains(&focused) {
                self.floating_windows.remove(&focused);
                self.apply_layout()?;
            } else {
                self.floating_windows.insert(focused);
                self.connection.configure_window(
                    focused,
                    &ConfigureWindowAux::new().stack_mode(StackMode::ABOVE),
                )?;
                self.apply_layout()?;
                self.connection.flush()?;
            }
        }
        Ok(())
    }

    fn toggle_fullscreen(&mut self) -> Result<()> {
=======
    fn toggle_fullscreen(&mut self) -> WmResult<()> {
>>>>>>> fe6d8c84
        if let Some(focused) = self.focused_window {
            if self.fullscreen_window == Some(focused) {
                self.fullscreen_window = None;

                self.connection.map_window(self.bar.window())?;

                self.apply_layout()?;
                self.update_focus_visuals()?;
            } else {
                self.fullscreen_window = Some(focused);

                self.connection.unmap_window(self.bar.window())?;

                let screen_width = self.screen.width_in_pixels as u32;
                let screen_height = self.screen.height_in_pixels as u32;

                self.connection.configure_window(
                    focused,
                    &ConfigureWindowAux::new()
                        .x(0)
                        .y(0)
                        .width(screen_width)
                        .height(screen_height)
                        .border_width(0)
                        .stack_mode(StackMode::ABOVE),
                )?;

                self.connection.flush()?;
            }
        }
        Ok(())
    }

    fn update_bar(&mut self) -> WmResult<()> {
        let mut occupied_tags: TagMask = 0;
        for &tags in self.window_tags.values() {
            occupied_tags |= tags;
        }

        self.bar.invalidate();
        self.bar
            .draw(&self.connection, self.selected_tags, occupied_tags)?;
        Ok(())
    }

    fn handle_key_action(&mut self, action: KeyAction, arg: &Arg) -> WmResult<()> {
        match action {
            KeyAction::Spawn => handlers::handle_spawn_action(action, arg)?,
            KeyAction::KillClient => {
                if let Some(focused) = self.focused_window {
                    match self.connection.kill_client(focused) {
                        Ok(_) => {
                            self.connection.flush()?;
                        }
                        Err(e) => {
                            eprintln!("Failed to kill window {}: {}", focused, e);
                        }
                    }
                }
            }
            KeyAction::ToggleFullScreen => {
                self.toggle_fullscreen()?;
            }
            KeyAction::ToggleFloating => {
                self.toggle_floating()?;
            }

            KeyAction::FocusStack => {
                if let Arg::Int(direction) = arg {
                    self.cycle_focus(*direction)?;
                }
            }
            KeyAction::Quit | KeyAction::Restart => {
                // Handled in handle_event
            }
            KeyAction::Recompile => {
                match std::process::Command::new("oxwm")
                    .arg("--recompile")
                    .spawn()
                {
                    Ok(_) => eprintln!("Recompiling in background"),
                    Err(e) => eprintln!("Failed to spawn recompile: {}", e),
                }
            }
            KeyAction::ViewTag => {
                if let Arg::Int(tag_index) = arg {
                    self.view_tag(*tag_index as usize)?;
                }
            }
            KeyAction::MoveToTag => {
                if let Arg::Int(tag_index) = arg {
                    self.move_to_tag(*tag_index as usize)?;
                }
            }
            KeyAction::ToggleGaps => {
                self.gaps_enabled = !self.gaps_enabled;
                self.apply_layout()?;
            }
            KeyAction::None => {}
        }
        Ok(())
    }

    fn is_window_visible(&self, window: Window) -> bool {
        if let Some(&tags) = self.window_tags.get(&window) {
            (tags & self.selected_tags) != 0
        } else {
            false
        }
    }

    fn visible_windows(&self) -> Vec<Window> {
        self.windows
            .iter()
            .filter(|&&w| self.is_window_visible(w))
            .copied()
            .collect()
    }

    fn update_window_visibility(&self) -> WmResult<()> {
        for &window in &self.windows {
            if self.is_window_visible(window) {
                self.connection.map_window(window)?;
            } else {
                self.connection.unmap_window(window)?;
            }
        }
        self.connection.flush()?;
        Ok(())
    }

    pub fn view_tag(&mut self, tag_index: usize) -> WmResult<()> {
        if tag_index >= self.config.tags.len() {
            return Ok(());
        }

        if self.fullscreen_window.is_some() {
            self.fullscreen_window = None;
            self.connection.map_window(self.bar.window())?;
        }

        self.selected_tags = tag_mask(tag_index);

        self.save_selected_tags()?;

        self.update_window_visibility()?;
        self.apply_layout()?;
        self.update_bar()?;

        let visible = self.visible_windows();
        self.set_focus(visible.first().copied())?;

        Ok(())
    }

    fn save_selected_tags(&self) -> WmResult<()> {
        let net_current_desktop = self
            .connection
            .intern_atom(false, b"_NET_CURRENT_DESKTOP")?
            .reply()?
            .atom;

        let desktop = self.selected_tags.trailing_zeros();

        let bytes = (desktop as u32).to_ne_bytes();
        self.connection.change_property(
            PropMode::REPLACE,
            self.root,
            net_current_desktop,
            AtomEnum::CARDINAL,
            32,
            1,
            &bytes,
        )?;

        self.connection.flush()?;
        Ok(())
    }

    pub fn move_to_tag(&mut self, tag_index: usize) -> WmResult<()> {
        if tag_index >= self.config.tags.len() {
            return Ok(());
        }

        if let Some(focused) = self.focused_window {
            let mask = tag_mask(tag_index);
            self.window_tags.insert(focused, mask);

            let _ = self.save_client_tag(focused, mask);

            self.update_window_visibility()?;
            self.apply_layout()?;
            self.update_bar()?;
        }

        Ok(())
    }

    pub fn cycle_focus(&mut self, direction: i32) -> WmResult<()> {
        let visible = self.visible_windows();

        if visible.is_empty() {
            return Ok(());
        }

        let next_window = if let Some(current) = self.focused_window {
            if let Some(current_index) = visible.iter().position(|&w| w == current) {
                let next_index = if direction > 0 {
                    (current_index + 1) % visible.len()
                } else {
                    (current_index + visible.len() - 1) % visible.len()
                };
                visible[next_index]
            } else {
                visible[0]
            }
        } else {
            visible[0]
        };

        self.set_focus(Some(next_window))?;
        Ok(())
    }

    pub fn set_focus(&mut self, window: Option<Window>) -> WmResult<()> {
        self.focused_window = window;

        if let Some(win) = window {
            self.connection
                .set_input_focus(InputFocus::POINTER_ROOT, win, x11rb::CURRENT_TIME)?;
            self.connection.flush()?;
        }

        self.update_focus_visuals()?;
        Ok(())
    }

    fn update_focus_visuals(&self) -> WmResult<()> {
        for &window in &self.windows {
            let (border_color, border_width) = if self.focused_window == Some(window) {
                (self.config.border_focused, self.config.border_width)
            } else {
                (self.config.border_unfocused, self.config.border_width)
            };

            self.connection.configure_window(
                window,
                &ConfigureWindowAux::new().border_width(border_width),
            )?;

            self.connection.change_window_attributes(
                window,
                &ChangeWindowAttributesAux::new().border_pixel(border_color),
            )?;
        }
        self.connection.flush()?;
        Ok(())
    }

    fn move_mouse(&mut self, window: Window) -> WmResult<()> {
        self.floating_windows.insert(window);

        let geometry = self.connection.get_geometry(window)?.reply()?;

        self.connection
            .grab_pointer(
                false,
                self.root,
                (EventMask::POINTER_MOTION | EventMask::BUTTON_RELEASE).into(),
                GrabMode::ASYNC,
                GrabMode::ASYNC,
                x11rb::NONE,
                x11rb::NONE,
                x11rb::CURRENT_TIME,
            )?
            .reply()?;

        let pointer = self.connection.query_pointer(self.root)?.reply()?;
        let (start_x, start_y) = (pointer.root_x, pointer.root_y);

        self.connection.configure_window(
            window,
            &ConfigureWindowAux::new().stack_mode(StackMode::ABOVE),
        )?;

        loop {
            let event = self.connection.wait_for_event()?;
            match event {
                Event::MotionNotify(e) => {
                    let new_x = geometry.x + (e.root_x - start_x);
                    let new_y = geometry.y + (e.root_y - start_y);
                    self.connection.configure_window(
                        window,
                        &ConfigureWindowAux::new().x(new_x as i32).y(new_y as i32),
                    )?;
                    self.connection.flush()?;
                }
                Event::ButtonRelease(_) => break,
                _ => {}
            }
        }

        self.connection
            .ungrab_pointer(x11rb::CURRENT_TIME)?
            .check()?;
        self.connection
            .allow_events(Allow::REPLAY_POINTER, x11rb::CURRENT_TIME)?
            .check()?;

        Ok(())
    }

    fn resize_mouse(&mut self, window: Window) -> WmResult<()> {
        self.floating_windows.insert(window);

        let geometry = self.connection.get_geometry(window)?.reply()?;

        self.connection.warp_pointer(
            x11rb::NONE,
            window,
            0,
            0,
            0,
            0,
            geometry.width as i16,
            geometry.height as i16,
        )?;

        self.connection
            .grab_pointer(
                false,
                self.root,
                (EventMask::POINTER_MOTION | EventMask::BUTTON_RELEASE).into(),
                GrabMode::ASYNC,
                GrabMode::ASYNC,
                x11rb::NONE,
                x11rb::NONE,
                x11rb::CURRENT_TIME,
            )?
            .reply()?;

        self.connection.configure_window(
            window,
            &ConfigureWindowAux::new().stack_mode(StackMode::ABOVE),
        )?;

        loop {
            let event = self.connection.wait_for_event()?;
            match event {
                Event::MotionNotify(e) => {
                    let new_width = (e.root_x - geometry.x).max(1) as u32;
                    let new_height = (e.root_y - geometry.y).max(1) as u32;

                    self.connection.configure_window(
                        window,
                        &ConfigureWindowAux::new()
                            .width(new_width)
                            .height(new_height),
                    )?;
                    self.connection.flush()?;
                }
                Event::ButtonRelease(_) => break,
                _ => {}
            }
        }

        self.connection
            .ungrab_pointer(x11rb::CURRENT_TIME)?
            .check()?;
        self.connection
            .allow_events(Allow::REPLAY_POINTER, x11rb::CURRENT_TIME)?
            .check()?;

        Ok(())
    }

    fn handle_event(&mut self, event: Event) -> WmResult<Option<bool>> {
        match event {
            Event::MapRequest(event) => {
                let attrs = match self.connection.get_window_attributes(event.window)?.reply() {
                    Ok(attrs) => attrs,
                    Err(_) => return Ok(None),
                };

                if attrs.override_redirect {
                    return Ok(None);
                }

                if self.windows.contains(&event.window) {
                    return Ok(None);
                }

                self.connection.map_window(event.window)?;
                self.connection.change_window_attributes(
                    event.window,
                    &ChangeWindowAttributesAux::new().event_mask(EventMask::ENTER_WINDOW),
                )?;

                self.windows.push(event.window);
                self.window_tags.insert(event.window, self.selected_tags);
                self.set_wm_state(event.window, 1)?;
                let _ = self.save_client_tag(event.window, self.selected_tags);

                self.apply_layout()?;
                self.update_bar()?;
                self.set_focus(Some(event.window))?;
            }
            Event::UnmapNotify(event) => {
                if self.windows.contains(&event.window) && self.is_window_visible(event.window) {
                    self.remove_window(event.window)?;
                }
            }
            Event::DestroyNotify(event) => {
                if self.windows.contains(&event.window) {
                    self.remove_window(event.window)?;
                }
            }
            Event::EnterNotify(event) => {
                if event.mode != x11rb::protocol::xproto::NotifyMode::NORMAL {
                    return Ok(None);
                }
                if self.windows.contains(&event.event) {
                    self.set_focus(Some(event.event))?;
                }
            }
            Event::KeyPress(event) => {
                let (action, arg) = keyboard::handle_key_press(event, &self.config.keybindings);
                match action {
                    KeyAction::Quit => return Ok(Some(false)),
                    KeyAction::Restart => return Ok(Some(true)),
                    _ => self.handle_key_action(action, &arg)?,
                }
            }
            Event::ButtonPress(event) => {
                if event.event == self.bar.window() {
                    if let Some(tag_index) = self.bar.handle_click(event.event_x) {
                        self.view_tag(tag_index)?;
                    }
                } else if event.child != x11rb::NONE {
                    self.set_focus(Some(event.child))?;

                    if event.detail == ButtonIndex::M1.into() {
                        self.move_mouse(event.child)?;
                    } else if event.detail == ButtonIndex::M3.into() {
                        self.resize_mouse(event.child)?;
                    }
                }
            }
            Event::Expose(event) => {
                if event.window == self.bar.window() {
                    self.bar.invalidate();
                    self.update_bar()?;
                }
            }
            _ => {}
        }
        Ok(None)
    }

    fn apply_layout(&self) -> WmResult<()> {
        if self.fullscreen_window.is_some() {
            return Ok(());
        }
        let screen_width = self.screen.width_in_pixels as u32;
        let screen_height = self.screen.height_in_pixels as u32;
        let border_width = self.config.border_width;

        let bar_height = self.bar.height() as u32;
        let usable_height = screen_height.saturating_sub(bar_height);

        let gaps = if self.gaps_enabled {
            GapConfig {
                inner_horizontal: self.config.gap_inner_horizontal,
                inner_vertical: self.config.gap_inner_vertical,
                outer_horizontal: self.config.gap_outer_horizontal,
                outer_vertical: self.config.gap_outer_vertical,
            }
        } else {
            GapConfig {
                inner_horizontal: 0,
                inner_vertical: 0,
                outer_horizontal: 0,
                outer_vertical: 0,
            }
        };

        let visible: Vec<Window> = self
            .visible_windows()
            .into_iter()
            .filter(|w| !self.floating_windows.contains(w))
            .collect();

        let geometries = self
            .layout
            .arrange(&visible, screen_width, usable_height, &gaps);

        for (window, geometry) in visible.iter().zip(geometries.iter()) {
            let adjusted_width = geometry.width.saturating_sub(2 * border_width);
            let adjusted_height = geometry.height.saturating_sub(2 * border_width);

            let adjusted_y = geometry.y_coordinate + bar_height as i32;

            self.connection.configure_window(
                *window,
                &ConfigureWindowAux::new()
                    .x(geometry.x_coordinate)
                    .y(adjusted_y)
                    .width(adjusted_width)
                    .height(adjusted_height),
            )?;
        }
        self.connection.flush()?;
        Ok(())
    }

    fn remove_window(&mut self, window: Window) -> WmResult<()> {
        let initial_count = self.windows.len();
        self.windows.retain(|&w| w != window);
        self.window_tags.remove(&window);
        self.floating_windows.remove(&window);

        if self.fullscreen_window == Some(window) {
            self.fullscreen_window = None;
            self.connection.map_window(self.bar.window())?;
        }

        if self.windows.len() < initial_count {
            if self.focused_window == Some(window) {
                let new_focus = if self.windows.is_empty() {
                    None
                } else {
                    Some(self.windows[self.windows.len() - 1])
                };
                self.set_focus(new_focus)?;
            }

            self.apply_layout()?;
            self.update_bar()?;
        }
        Ok(())
    }
}<|MERGE_RESOLUTION|>--- conflicted
+++ resolved
@@ -316,8 +316,7 @@
         }
     }
 
-<<<<<<< HEAD
-    fn toggle_floating(&mut self) -> Result<()> {
+    fn toggle_floating(&mut self) -> WmResult<()> {
         if let Some(focused) = self.focused_window {
             if self.floating_windows.contains(&focused) {
                 self.floating_windows.remove(&focused);
@@ -335,10 +334,7 @@
         Ok(())
     }
 
-    fn toggle_fullscreen(&mut self) -> Result<()> {
-=======
     fn toggle_fullscreen(&mut self) -> WmResult<()> {
->>>>>>> fe6d8c84
         if let Some(focused) = self.focused_window {
             if self.fullscreen_window == Some(focused) {
                 self.fullscreen_window = None;
