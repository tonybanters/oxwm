use anyhow::{Context, Result};
use std::path::PathBuf;

fn main() -> Result<()> {
    let args: Vec<String> = std::env::args().collect();

    let mut custom_config_path: Option<PathBuf> = None;

    match args.get(1).map(|s| s.as_str()) {
        Some("--version") => {
            println!("oxwm {}", env!("CARGO_PKG_VERSION"));
            return Ok(());
        }
        Some("--help") => {
            print_help();
            return Ok(());
        }
        Some("--init") => {
            init_config()?;
            return Ok(());
        }
        Some("--config") => {
            if let Some(path) = args.get(2) {
                custom_config_path = Some(PathBuf::from(path));
            } else {
                eprintln!("Error: --config requires a path argument");
                std::process::exit(1);
            }
        }
        _ => {}
    }

    let (config, had_broken_config) = load_config(custom_config_path)?;

    let mut wm = oxwm::window_manager::WindowManager::new(config)?;

    if had_broken_config {
        wm.show_migration_overlay();
    }

    let should_restart = wm.run()?;

    drop(wm);

    if should_restart {
        use std::os::unix::process::CommandExt;
        let err = std::process::Command::new(&args[0]).args(&args[1..]).exec();
        eprintln!("Failed to restart: {}", err);
    }

    Ok(())
}

fn load_config(custom_path: Option<PathBuf>) -> Result<(oxwm::Config, bool)> {
    let config_path = if let Some(path) = custom_path {
        path
    } else {
        let config_dir = get_config_path();
        let lua_path = config_dir.join("config.lua");

        if !lua_path.exists() {
            let ron_path = config_dir.join("config.ron");
            let had_ron_config = ron_path.exists();

            println!("No config found at {:?}", config_dir);
            println!("Creating default Lua config...");
            init_config()?;

            if had_ron_config {
                println!("\n NOTICE: OXWM has migrated to Lua configuration.");
                println!("   Your old config.ron has been preserved, but is no longer used.");
                println!("   Your settings have been reset to defaults.");
                println!("   Please manually port your configuration to the new Lua format.");
                println!("   See the new config.lua template for examples.\n");
            }
<<<<<<< HEAD
        } else {
            // Always update LSP files to match the running version
            update_lsp_files()?;
=======
>>>>>>> 44c9e5ee
        }

        lua_path
    };

    let config_str =
        std::fs::read_to_string(&config_path).with_context(|| "Failed to read config file")?;

    let config_dir = config_path.parent();

    match oxwm::config::parse_lua_config(&config_str, config_dir) {
        Ok(config) => Ok((config, false)),
        Err(_) => {
            let template = include_str!("../../templates/config.lua");
            let config = oxwm::config::parse_lua_config(template, None)
                .with_context(|| "Failed to parse default template config")?;
            Ok((config, true))
        }
    }
}

fn init_config() -> Result<()> {
    let config_dir = get_config_path();
    std::fs::create_dir_all(&config_dir)?;

    let config_template = include_str!("../../templates/config.lua");
    let config_path = config_dir.join("config.lua");
    std::fs::write(&config_path, config_template)?;

<<<<<<< HEAD
    // Update LSP files
    update_lsp_files()?;

    println!("✓ Config created at {:?}", config_path);
    println!("✓ LSP definitions installed at {:?}/lib/oxwm.lua", config_dir);
=======
    let oxwm_lua_template = include_str!("../../templates/oxwm.lua");
    let oxwm_lua_path = config_dir.join("oxwm.lua");
    std::fs::write(&oxwm_lua_path, oxwm_lua_template)?;

    println!("✓ Config created at {:?}", config_path);
    println!("✓ LSP definitions installed at {:?}", oxwm_lua_path);
>>>>>>> 44c9e5ee
    println!("  Edit the file and reload with Mod+Shift+R");
    println!("  No compilation needed - changes take effect immediately!");

    Ok(())
}

<<<<<<< HEAD
fn update_lsp_files() -> Result<()> {
    let config_dir = get_config_path();

    // Create lib directory for LSP files
    let lib_dir = config_dir.join("lib");
    std::fs::create_dir_all(&lib_dir)?;

    // Always overwrite oxwm.lua with the version from this binary
    let oxwm_lua_template = include_str!("../../templates/oxwm.lua");
    let oxwm_lua_path = lib_dir.join("oxwm.lua");
    std::fs::write(&oxwm_lua_path, oxwm_lua_template)?;

    // Create/update .luarc.json for LSP configuration
    let luarc_content = r#"{
  "workspace.library": [
    "lib"
  ]
}
"#;
    let luarc_path = config_dir.join(".luarc.json");
    std::fs::write(&luarc_path, luarc_content)?;

    Ok(())
}

=======
>>>>>>> 44c9e5ee
fn get_config_path() -> PathBuf {
    dirs::config_dir()
        .expect("Could not find config directory")
        .join("oxwm")
}

fn print_help() {
    println!("OXWM - A dynamic window manager written in Rust\n");
    println!("USAGE:");
    println!("    oxwm [OPTIONS]\n");
    println!("OPTIONS:");
    println!("    --init              Create default config in ~/.config/oxwm/config.lua");
    println!("    --config <PATH>     Use custom config file");
    println!("    --version           Print version information");
    println!("    --help              Print this help message\n");
    println!("CONFIG:");
    println!("    Location: ~/.config/oxwm/config.lua");
    println!("    Edit the config file and use Mod+Shift+R to reload");
    println!("    No compilation needed - instant hot-reload!");
    println!("    LSP support included with oxwm.lua type definitions\n");
    println!("FIRST RUN:");
    println!("    Run 'oxwm --init' to create a config file");
    println!("    Or just start oxwm and it will create one automatically\n");
}<|MERGE_RESOLUTION|>--- conflicted
+++ resolved
@@ -73,12 +73,8 @@
                 println!("   Please manually port your configuration to the new Lua format.");
                 println!("   See the new config.lua template for examples.\n");
             }
-<<<<<<< HEAD
         } else {
-            // Always update LSP files to match the running version
             update_lsp_files()?;
-=======
->>>>>>> 44c9e5ee
         }
 
         lua_path
@@ -108,40 +104,26 @@
     let config_path = config_dir.join("config.lua");
     std::fs::write(&config_path, config_template)?;
 
-<<<<<<< HEAD
-    // Update LSP files
     update_lsp_files()?;
 
     println!("✓ Config created at {:?}", config_path);
     println!("✓ LSP definitions installed at {:?}/lib/oxwm.lua", config_dir);
-=======
-    let oxwm_lua_template = include_str!("../../templates/oxwm.lua");
-    let oxwm_lua_path = config_dir.join("oxwm.lua");
-    std::fs::write(&oxwm_lua_path, oxwm_lua_template)?;
-
-    println!("✓ Config created at {:?}", config_path);
-    println!("✓ LSP definitions installed at {:?}", oxwm_lua_path);
->>>>>>> 44c9e5ee
     println!("  Edit the file and reload with Mod+Shift+R");
     println!("  No compilation needed - changes take effect immediately!");
 
     Ok(())
 }
 
-<<<<<<< HEAD
 fn update_lsp_files() -> Result<()> {
     let config_dir = get_config_path();
 
-    // Create lib directory for LSP files
     let lib_dir = config_dir.join("lib");
     std::fs::create_dir_all(&lib_dir)?;
 
-    // Always overwrite oxwm.lua with the version from this binary
     let oxwm_lua_template = include_str!("../../templates/oxwm.lua");
     let oxwm_lua_path = lib_dir.join("oxwm.lua");
     std::fs::write(&oxwm_lua_path, oxwm_lua_template)?;
 
-    // Create/update .luarc.json for LSP configuration
     let luarc_content = r#"{
   "workspace.library": [
     "lib"
@@ -154,8 +136,6 @@
     Ok(())
 }
 
-=======
->>>>>>> 44c9e5ee
 fn get_config_path() -> PathBuf {
     dirs::config_dir()
         .expect("Could not find config directory")
