--- conflicted
+++ resolved
@@ -9,11 +9,7 @@
 }:
 rustPlatform.buildRustPackage (finalAttrs: {
   pname = "oxwm";
-<<<<<<< HEAD
-  version = "0.7.0";
-=======
   version = "${lib.substring 0 8 gitRev}";
->>>>>>> 44c9e5ee
 
   src = ./.;
 
